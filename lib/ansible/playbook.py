--- conflicted
+++ resolved
@@ -449,12 +449,8 @@
             timeout=self.timeout, remote_user=user,
             remote_pass=self.remote_pass, remote_port=self.remote_port,
             setup_cache=SETUP_CACHE,
-<<<<<<< HEAD
-            callbacks=self.runner_callbacks, sudo=sudo,
+            callbacks=self.runner_callbacks, sudo=sudo, debug=self.debug,
             transport=transport,
-=======
-            callbacks=self.runner_callbacks, sudo=sudo, debug=self.debug,
->>>>>>> 08c593be
         ).run()
         self.stats.compute(setup_results, setup=True)
 
